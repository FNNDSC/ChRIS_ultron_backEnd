--- conflicted
+++ resolved
@@ -8,11 +8,7 @@
 COPY ["./docker-entrypoint.sh", "/usr/src"]
 
 RUN apt-get update \
-<<<<<<< HEAD
-  && apt-get install -y libmysqlclient-dev dcmtk imagemagick\
-=======
   && apt-get install -y libmysqlclient-dev\
->>>>>>> 191e7705
   && apt-get install -y libssl-dev libcurl4-openssl-dev \
   && apt-get install -y apache2 apache2-dev \
   && pip3 install -r ${REQPATH}/local.txt
