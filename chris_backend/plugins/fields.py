
from django.db import models
from django.core.exceptions import ValidationError


class MemoryInt(int):
    def __new__(cls, memory_str, *args, **kwargs):
        """
        Convert memory_str in format of "xMi" or "xGi" to integer in MiB.
        Example: memory_str_to_int("128Mi") -> 128
                 memory_str_to_int("1Gi")   -> 1024
        Throws ValueError if input string is not formatted correctly.
        """
        if isinstance(memory_str, int):
            return super(MemoryInt, cls).__new__(cls, memory_str)
        try:
            suffix = memory_str[-2:]
            if suffix == 'Gi':
                memory_int = int(memory_str[:-2]) * 1024
                assert memory_int > 0
            elif suffix == 'Mi':
                memory_int = int(memory_str[:-2])
                assert memory_int > 0
            else:
                raise ValueError
        except (IndexError, ValueError, AssertionError):
            raise ValueError("Memory format incorrect. Format is xMi or xGi where x is an integer.")
        return  super(MemoryInt, cls).__new__(cls, memory_int)

    def __str__(self):
        return super().__str__() + 'Mi'


class CPUInt(int):
    def __new__(cls, cpu_str, *args, **kwargs):
        """
        Convert cpu_str in format of "xm" to integer in millicores.
        Example: cpu_str_to_int("2000m") -> 2000
        Throws ValueError if input string is not formatted correctly.
        """
        if isinstance(cpu_str, int):
<<<<<<< HEAD
            return  super(CPUInt, cls).__new__(cls, cpu_str)
=======
            return super(CPUInt, cls).__new__(cls, cpu_str)
>>>>>>> d042e659
        try:
            cpu_int = int(cpu_str[:-1])
            assert cpu_str[-1] is 'm'
            assert cpu_int > 0
        except (IndexError, ValueError, AssertionError):
            raise ValueError("CPU format incorrect. Format is xm where x is an integer in millicores.")
        return  super(CPUInt, cls).__new__(cls, cpu_int)

    def __str__(self):
        return super().__str__() + 'm'


class MemoryField(models.Field):
    """Stores memory quantity as integer."""
    error_message = "Memory format incorrect. Format is xMi or xGi where x is an integer."

    def get_internal_type(self):
        return "IntegerField"

    def get_prep_value(self, value):
        """Python object --> Query Value."""
        if value is None:
            return None
        return int(value)

    def to_python(self, value):
        """Query value --> Python object."""
        if value is None:
            return None
        try:
            return MemoryInt(value)
        except ValueError:
            raise ValidationError(self.error_message)


class CPUField(models.Field):
    """Stores CPU quantity as integer in millicores."""
    error_message = "CPU format incorrect. Format is xm where x is an integer in millicores."

    def get_internal_type(self):
        return "IntegerField"

    def get_prep_value(self, value):
        """Python object --> Query Value."""
        if value is None:
            return None
        return int(value)

    def to_python(self, value):
        """Query value --> Python object."""
        if value is None:
            return None
        try:
            return CPUInt(value)
        except ValueError:
            raise ValidationError(self.error_message)<|MERGE_RESOLUTION|>--- conflicted
+++ resolved
@@ -39,11 +39,7 @@
         Throws ValueError if input string is not formatted correctly.
         """
         if isinstance(cpu_str, int):
-<<<<<<< HEAD
-            return  super(CPUInt, cls).__new__(cls, cpu_str)
-=======
             return super(CPUInt, cls).__new__(cls, cpu_str)
->>>>>>> d042e659
         try:
             cpu_int = int(cpu_str[:-1])
             assert cpu_str[-1] is 'm'
