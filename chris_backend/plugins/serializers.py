
from rest_framework import serializers

from collectionjson.services import collection_serializer_is_valid
<<<<<<< HEAD
from collectionjson.fields import ItemLinkField
from plugininstances.models import PluginInstance
=======
>>>>>>> ec19b618
from .models import Plugin, PluginParameter
from .models import ComputeResource
from .models import DefaultFloatParameter, DefaultIntParameter, DefaultBoolParameter
from .models import DefaultPathParameter, DefaultStrParameter
from .fields import MemoryInt, CPUInt


class ComputeResourceSerializer(serializers.HyperlinkedModelSerializer):

    class Meta:
        model = ComputeResource
        fields = ('url', 'compute_resource_identifier')


class PluginSerializer(serializers.HyperlinkedModelSerializer):
    parameters = serializers.HyperlinkedIdentityField(view_name='pluginparameter-list')
    instances = serializers.HyperlinkedIdentityField(view_name='plugininstance-list')
    compute_resource_identifier = serializers.ReadOnlyField(
        source='compute_resource.compute_resource_identifier')

    class Meta:
        model = Plugin
        fields = ('url', 'id', 'name', 'dock_image', 'type', 'authors', 'title',
                  'category', 'description', 'documentation', 'license', 'version',
                  'execshell', 'selfpath', 'selfexec', 'compute_resource_identifier',
                  'parameters', 'instances', 'min_number_of_workers',
                  'max_number_of_workers', 'min_cpu_limit', 'max_cpu_limit',
                  'min_memory_limit', 'max_memory_limit', 'min_gpu_limit',
                  'max_gpu_limit')

    def validate(self, data):
        """
        Overriden to validate compute-related descriptors in the plugin app
        representation.
        """
        # validate compute-related descriptors
        if 'min_number_of_workers' in data:
            data['min_number_of_workers'] = self.validate_app_workers_descriptor(
                data['min_number_of_workers'])

        if 'max_number_of_workers' in data:
            data['max_number_of_workers'] = self.validate_app_workers_descriptor(
                data['max_number_of_workers'])

        if 'min_gpu_limit' in data:
            data['min_gpu_limit'] = self.validate_app_gpu_descriptor(
                data['min_gpu_limit'])

        if 'max_gpu_limit' in data:
            data['max_gpu_limit'] = self.validate_app_gpu_descriptor(
                data['max_gpu_limit'])

        if 'min_cpu_limit' in data:
            data['min_cpu_limit'] = self.validate_app_cpu_descriptor(
                data['min_cpu_limit'])

        if 'max_cpu_limit' in data:
            data['max_cpu_limit'] = self.validate_app_cpu_descriptor(
            data['max_cpu_limit'])

        if 'min_memory_limit' in data:
            data['min_memory_limit'] = self.validate_app_memory_descriptor(
                data['min_memory_limit'])

        if 'max_memory_limit' in data:
            data['max_memory_limit'] = self.validate_app_memory_descriptor(
                data['max_memory_limit'])

        # validate descriptor limits
        err_msg = "Minimum number of workers should be less than maximum number of " \
                  "workers"
        self.validate_app_descriptor_limits(data, 'min_number_of_workers',
                                            'max_number_of_workers', err_msg)
        err_msg = "Minimum cpu limit should be less than maximum cpu limit"
        self.validate_app_descriptor_limits(data, 'min_cpu_limit', 'max_cpu_limit',
                                            err_msg)
        err_msg = "Minimum memory limit should be less than maximum memory limit"
        self.validate_app_descriptor_limits(data, 'min_memory_limit',
                                            'max_memory_limit', err_msg)
        err_msg = "Minimum gpu limit should be less than maximum gpu limit"
        self.validate_app_descriptor_limits(data, 'min_gpu_limit', 'max_gpu_limit',
                                            err_msg)
        return data

    @staticmethod
    def validate_app_workers_descriptor(descriptor):
        """
        Custom method to validate plugin maximum and minimum workers descriptors.
        """
        error_msg = "Minimum and maximum number of workers must be positive integers"
        int_d = PluginSerializer.validate_app_int_descriptor(descriptor, error_msg)
        if int_d < 1:
            raise serializers.ValidationError(error_msg)
        return int_d

    @staticmethod
    def validate_app_cpu_descriptor(descriptor):
        """
        Custom method to validate plugin maximum and minimum cpu descriptors.
        """
        try:
            return CPUInt(descriptor)
        except ValueError as e:
            raise serializers.ValidationError(str(e))

    @staticmethod
    def validate_app_memory_descriptor(descriptor):
        """
        Custom method to validate plugin maximum and minimum memory descriptors.
        """
        try:
            return MemoryInt(descriptor)
        except ValueError as e:
            raise serializers.ValidationError(str(e))

    @staticmethod
    def validate_app_gpu_descriptor(descriptor):
        """
        Custom method to validate plugin maximum and minimum gpu descriptors.
        """
        error_msg = "Minimum and maximum gpu must be non-negative integers"
        return PluginSerializer.validate_app_int_descriptor(descriptor, error_msg)

    @staticmethod
    def validate_app_int_descriptor(descriptor, error_msg=''):
        """
        Custom method to validate a positive integer descriptor.
        """
        try:
            int_d = int(descriptor)
            assert int_d >= 0
        except (ValueError, AssertionError):
            raise serializers.ValidationError(error_msg)
        return int_d

    @staticmethod
    def validate_app_descriptor_limits(app_repr, min_descriptor_name, max_descriptor_name,
                                       error_msg=''):
        """
        Custom method to validate that a descriptor's minimum is smaller than its maximum.
        """
        if (min_descriptor_name in app_repr) and (max_descriptor_name in app_repr) \
                and (app_repr[max_descriptor_name] < app_repr[min_descriptor_name]):
            raise serializers.ValidationError(error_msg)


class PluginParameterSerializer(serializers.HyperlinkedModelSerializer):
    plugin = serializers.HyperlinkedRelatedField(view_name='plugin-detail',
                                                 read_only=True)
    default = serializers.SerializerMethodField()

    class Meta:
        model = PluginParameter
        fields = ('url', 'id', 'name', 'type', 'optional', 'default',
                  'flag', 'action', 'help', 'plugin')
<<<<<<< HEAD

    def get_default(self, obj):
        """
        Overriden to get the default parameter value regardless of type.
        """
        return obj.get_default()


class DefaultStrParameterSerializer(serializers.HyperlinkedModelSerializer):
    param_name = serializers.ReadOnlyField(source='plugin_param.name')
    type = serializers.ReadOnlyField(source='plugin_param.type')
    plugin_param = serializers.HyperlinkedRelatedField(view_name='pluginparameter-detail',
                                                       read_only=True)

    class Meta:
        model = DefaultStrParameter
        fields = ('url', 'id', 'param_name', 'value', 'type', 'plugin_param')

    @collection_serializer_is_valid
    def is_valid(self, raise_exception=False):
        """
        Overriden to generate a properly formatted message for validation errors.
        """
        return super(DefaultStrParameterSerializer, self).is_valid(
            raise_exception=raise_exception)


class DefaultIntParameterSerializer(serializers.HyperlinkedModelSerializer):
    param_name = serializers.ReadOnlyField(source='plugin_param.name')
    type = serializers.ReadOnlyField(source='plugin_param.type')
    plugin_param = serializers.HyperlinkedRelatedField(view_name='pluginparameter-detail',
                                                       read_only=True)

    class Meta:
        model = DefaultIntParameter
        fields = ('url', 'id', 'param_name', 'value', 'type', 'plugin_param')

    @collection_serializer_is_valid
    def is_valid(self, raise_exception=False):
        """
        Overriden to generate a properly formatted message for validation errors.
        """
        return super(DefaultIntParameterSerializer, self).is_valid(
            raise_exception=raise_exception)


class DefaultFloatParameterSerializer(serializers.HyperlinkedModelSerializer):
    param_name = serializers.ReadOnlyField(source='plugin_param.name')
    type = serializers.ReadOnlyField(source='plugin_param.type')
    plugin_param = serializers.HyperlinkedRelatedField(view_name='pluginparameter-detail',
                                                       read_only=True)

    class Meta:
        model = DefaultFloatParameter
        fields = ('url', 'id', 'param_name', 'value', 'type', 'plugin_param')

    @collection_serializer_is_valid
    def is_valid(self, raise_exception=False):
        """
        Overriden to generate a properly formatted message for validation errors.
        """
        return super(DefaultFloatParameterSerializer, self).is_valid(
            raise_exception=raise_exception)


class DefaultBoolParameterSerializer(serializers.HyperlinkedModelSerializer):
    param_name = serializers.ReadOnlyField(source='plugin_param.name')
    type = serializers.ReadOnlyField(source='plugin_param.type')
    plugin_param = serializers.HyperlinkedRelatedField(view_name='pluginparameter-detail',
                                                       read_only=True)

    class Meta:
        model = DefaultBoolParameter
        fields = ('url', 'id', 'param_name', 'value', 'type', 'plugin_param')

    @collection_serializer_is_valid
    def is_valid(self, raise_exception=False):
        """
        Overriden to generate a properly formatted message for validation errors.
        """
        return super(DefaultBoolParameterSerializer, self).is_valid(
            raise_exception=raise_exception)


class DefaultPathParameterSerializer(serializers.HyperlinkedModelSerializer):
    param_name = serializers.ReadOnlyField(source='plugin_param.name')
    type = serializers.ReadOnlyField(source='plugin_param.type')
    plugin_param = serializers.HyperlinkedRelatedField(view_name='pluginparameter-detail',
                                                       read_only=True)

    class Meta:
        model = DefaultPathParameter
        fields = ('url', 'id', 'param_name', 'value', 'type', 'plugin_param')

    @collection_serializer_is_valid
    def is_valid(self, raise_exception=False):
        """
        Overriden to generate a properly formatted message for validation errors
        """
        return super(DefaultPathParameterSerializer, self).is_valid(
            raise_exception=raise_exception)

    @staticmethod
    def get_type(obj):
        return obj.plugin_param.type
=======
>>>>>>> ec19b618

    def get_default(self, obj):
        """
        Overriden to get the default parameter value regardless of type.
        """
        return obj.get_default()

<<<<<<< HEAD
class PipelineSerializer(serializers.HyperlinkedModelSerializer):
    plugin_id_tree = serializers.JSONField(write_only=True, required=False)
    plugin_inst_id = serializers.IntegerField(min_value=1, write_only=True,
                                              required=False)
    owner_username = serializers.ReadOnlyField(source='owner.username')
    plugins = serializers.HyperlinkedIdentityField(view_name='pipeline-plugin-list')
    plugin_pipings = serializers.HyperlinkedIdentityField(
        view_name='pipeline-pluginpiping-list')
    default_parameters = serializers.HyperlinkedIdentityField(
        view_name='pipeline-defaultparameter-list')
    instances = serializers.HyperlinkedIdentityField(view_name='pipelineinstance-list')

    class Meta:
        model = Pipeline
        fields = ('url', 'id', 'name', 'locked', 'authors', 'category', 'description',
                  'plugin_id_tree', 'plugin_inst_id', 'owner_username', 'plugins',
                  'plugin_pipings', 'default_parameters', 'instances')
=======

class DefaultStrParameterSerializer(serializers.HyperlinkedModelSerializer):
    param_name = serializers.ReadOnlyField(source='plugin_param.name')
    type = serializers.ReadOnlyField(source='plugin_param.type')
    plugin_param = serializers.HyperlinkedRelatedField(view_name='pluginparameter-detail',
                                                       read_only=True)

    class Meta:
        model = DefaultStrParameter
        fields = ('url', 'id', 'param_name', 'value', 'type', 'plugin_param')
>>>>>>> ec19b618

    @collection_serializer_is_valid
    def is_valid(self, raise_exception=False):
        """
        Overriden to generate a properly formatted message for validation errors.
        """
        return super(DefaultStrParameterSerializer, self).is_valid(
            raise_exception=raise_exception)


class DefaultIntParameterSerializer(serializers.HyperlinkedModelSerializer):
    param_name = serializers.ReadOnlyField(source='plugin_param.name')
    type = serializers.ReadOnlyField(source='plugin_param.type')
    plugin_param = serializers.HyperlinkedRelatedField(view_name='pluginparameter-detail',
                                                       read_only=True)

    class Meta:
        model = DefaultIntParameter
        fields = ('url', 'id', 'param_name', 'value', 'type', 'plugin_param')

    @collection_serializer_is_valid
    def is_valid(self, raise_exception=False):
        """
        Overriden to generate a properly formatted message for validation errors.
        """
        return super(DefaultIntParameterSerializer, self).is_valid(
            raise_exception=raise_exception)


<<<<<<< HEAD
    def validate_plugin_inst_id(self, plugin_inst_id):
        """
        Overriden to validate the plugin instance id.
        """
        try:
            plg_inst = PluginInstance.objects.get(pk=plugin_inst_id)
        except ObjectDoesNotExist:
            raise serializers.ValidationError("Couldn't find any plugin instance with id "
                                              "%s" % plugin_inst_id)
        plg = plg_inst.plugin
        if plg.type == 'fs':
            raise serializers.ValidationError("%s is a plugin of type 'fs' and therefore "
                                              "can not be used as the root of a new "
                                              "pipeline" % plg.name)
        return plg_inst

    def validate_plugin_id_tree(self, plugin_id_tree):
        """
        Overriden to validate the tree of plugin ids. It should be a list of dictionaries.
        Each dictionary is a tree node containing a plugin id and the index of the
        previous node in the list.
        """
        try:
            plugin_id_list = list(json.loads(plugin_id_tree))
        except json.decoder.JSONDecodeError:
            raise serializers.ValidationError("Invalid JSON string %s" % plugin_id_tree)
        except Exception:
            raise serializers.ValidationError("Invalid tree list in %s" % plugin_id_tree)
        if len(plugin_id_list) == 0:
            raise serializers.ValidationError("Invalid empty list in %s" % plugin_id_tree)

        for d in plugin_id_list:
            try:
                prev_ix = d['previous_index']
                plg_id = d['plugin_id']
                plg = Plugin.objects.get(pk=plg_id)
            except ObjectDoesNotExist:
                raise serializers.ValidationError("Couldn't find any plugin with id %s" %
                                                  plg_id)
            except Exception:
                raise serializers.ValidationError("%s must be a JSON object with "
                                                  "'plugin_id' and 'previous_index' "
                                                  "properties" % d)
            if plg.type == 'fs':
                raise serializers.ValidationError("%s is a plugin of type 'fs' and "
                                                  "therefore can not be used to create a "
                                                  "pipeline" % plg)
        try:
            tree_dict = PipelineSerializer.get_tree(plugin_id_list)
            PipelineSerializer.validate_tree(tree_dict)
        except (ValueError, Exception) as e:
            raise serializers.ValidationError(e)
        return tree_dict

    @staticmethod
    def validate_tree(tree_dict):
        """
        Custom method to validate whether the represented tree in tree_dict dictionary
        is a single connected component.
        """
        root_ix = tree_dict['root_index']
        tree = tree_dict['tree']
        num_nodes = len(tree)
        # breath-first traversal
        nodes = []
        queue = [root_ix]
        while len(queue):
            curr_ix = queue.pop(0)
            nodes.append(curr_ix)
            queue.extend(tree[curr_ix]['child_indices'])
        if len(nodes) < num_nodes:
            raise ValueError("Tree is not connected!")

    @staticmethod
    def get_tree(tree_list):
        """
        Custom method to return a dictionary containing a list of nodes representing a
        tree of plugins and the index of the root of the tree. Each node is a dictionary
        containing the plugin id and the list of child indices.
        """
        plugins = []
        try:
            root_ix = [ix for ix,d in enumerate(tree_list)
                       if d['previous_index'] is None][0]
        except IndexError:
            raise ValueError("Couldn't find the root of the tree in %s" % tree_list)
        tree = [None] * len(tree_list)
        tree[root_ix] = {'plugin_id': tree_list[root_ix]['plugin_id'], 'child_indices':[]}
        for ix, d in enumerate(tree_list):
            if ix != root_ix:
                if not tree[ix]:
                    tree[ix] = {'plugin_id': d['plugin_id'], 'child_indices': []}
                prev_ix = d['previous_index']
                try:
                    if tree[prev_ix]:
                        tree[prev_ix]['child_indices'].append(ix)
                    else:
                        tree[prev_ix] = {'plugin_id': tree_list[prev_ix]['plugin_id'],
                                         'child_indices': [ix]}
                except (IndexError, TypeError):
                    raise ValueError("Invalid 'previous_index' for node %s" % d)
        return {'root_index': root_ix, 'tree': tree}

    @staticmethod
    def _add_plugin_tree_to_pipeline(pipeline, tree_dict):
        """
        Internal custom method to associate a tree of plugins to a pipeline in the DB.
        """
        # here a piping precedes another piping if its corresponding plugin precedes
        # the other piping's plugin in the pipeline
        root_ix = tree_dict['root_index']
        tree = tree_dict['tree']
        root_plg = Plugin.objects.get(pk=tree[root_ix]['plugin_id'])
        root_plg_piping = PluginPiping.objects.create(pipeline=pipeline, plugin=root_plg)
        root_plg_piping.save()
        # breath-first traversal
        piping_queue = [root_plg_piping]
        ix_queue = [root_ix]
        while len(piping_queue):
            curr_ix = ix_queue.pop(0)
            curr_piping = piping_queue.pop(0)
            for ix in tree[curr_ix]['child_indices']:
                plg = Plugin.objects.get(pk=tree[ix]['plugin_id'])
                plg_piping = PluginPiping.objects.create(pipeline=pipeline, plugin=plg,
                                                         previous=curr_piping)
                plg_piping.save()
                ix_queue.append(ix)
                piping_queue.append(plg_piping)

    def validate_plugin_inst_id(self, plugin_inst_id):
        """
        Overriden to validate the plugin instance id.
        """
        try:
            plg_inst = PluginInstance.objects.get(pk=plugin_inst_id)
        except ObjectDoesNotExist:
            raise serializers.ValidationError("Couldn't find any plugin instance with id "
                                              "%s" % plugin_inst_id)
        plg = plg_inst.plugin
        if plg.type == 'fs':
            raise serializers.ValidationError("%s is a plugin of type 'fs' and therefore "
                                              "can not be used as the root of a new "
                                              "pipeline" % plg.name)
        return plg_inst

    def validate_plugin_id_tree(self, plugin_id_tree):
        """
        Overriden to validate the tree of plugin ids. It should be a list of dictionaries.
        Each dictionary containing the id of a node and the id of the previous node.
        """
        try:
            plugin_id_list = list(json.loads(plugin_id_tree))
        except json.decoder.JSONDecodeError:
            raise serializers.ValidationError("Invalid JSON string %s" % plugin_id_tree)
        except Exception:
            raise serializers.ValidationError("Invalid tree list in %s" % plugin_id_tree)
        if len(plugin_id_list) == 0:
            raise serializers.ValidationError("Invalid empty list in %s" % plugin_id_tree)

        for d in plugin_id_list:
            try:
                prev_ix = d['previous_index']
                plg_id = d['plugin_id']
                plg = Plugin.objects.get(pk=plg_id)
            except ObjectDoesNotExist:
                raise serializers.ValidationError("Couldn't find any plugin with id %s" %
                                                  plg_id)
            except Exception:
                raise serializers.ValidationError("%s must be a JSON object with "
                                                  "'plugin_id' and 'previous_index' "
                                                  "properties" % d)
            if plg.type == 'fs':
                raise serializers.ValidationError("%s is a plugin of type 'fs' and "
                                                  "therefore can not be used to create a "
                                                  "pipeline" % plg)
        try:
            tree_dict = PipelineSerializer.get_tree(plugin_id_list)
            PipelineSerializer.validate_tree(tree_dict)
        except (ValueError, Exception) as e:
            raise serializers.ValidationError(e)
        return tree_dict
=======
class DefaultFloatParameterSerializer(serializers.HyperlinkedModelSerializer):
    param_name = serializers.ReadOnlyField(source='plugin_param.name')
    type = serializers.ReadOnlyField(source='plugin_param.type')
    plugin_param = serializers.HyperlinkedRelatedField(view_name='pluginparameter-detail',
                                                       read_only=True)
>>>>>>> ec19b618

    class Meta:
        model = DefaultFloatParameter
        fields = ('url', 'id', 'param_name', 'value', 'type', 'plugin_param')

    @collection_serializer_is_valid
    def is_valid(self, raise_exception=False):
        """
        Overriden to generate a properly formatted message for validation errors.
        """
        return super(DefaultFloatParameterSerializer, self).is_valid(
            raise_exception=raise_exception)


class DefaultBoolParameterSerializer(serializers.HyperlinkedModelSerializer):
    param_name = serializers.ReadOnlyField(source='plugin_param.name')
    type = serializers.ReadOnlyField(source='plugin_param.type')
    plugin_param = serializers.HyperlinkedRelatedField(view_name='pluginparameter-detail',
                                                       read_only=True)

    class Meta:
        model = DefaultBoolParameter
        fields = ('url', 'id', 'param_name', 'value', 'type', 'plugin_param')

    @collection_serializer_is_valid
    def is_valid(self, raise_exception=False):
        """
        Overriden to generate a properly formatted message for validation errors.
        """
        return super(DefaultBoolParameterSerializer, self).is_valid(
            raise_exception=raise_exception)


class DefaultPathParameterSerializer(serializers.HyperlinkedModelSerializer):
    param_name = serializers.ReadOnlyField(source='plugin_param.name')
    type = serializers.ReadOnlyField(source='plugin_param.type')
    plugin_param = serializers.HyperlinkedRelatedField(view_name='pluginparameter-detail',
                                                       read_only=True)

    class Meta:
        model = DefaultPathParameter
        fields = ('url', 'id', 'param_name', 'value', 'type', 'plugin_param')

    @collection_serializer_is_valid
    def is_valid(self, raise_exception=False):
        """
        Overriden to generate a properly formatted message for validation errors.
        """
        return super(DefaultPathParameterSerializer, self).is_valid(
            raise_exception=raise_exception)

<<<<<<< HEAD
    class Meta:
        model = PluginPiping
        fields = ('url', 'id', 'plugin_id', 'pipeline_id', 'previous_id', 'previous',
                  'plugin', 'pipeline')


class DefaultPipingStrParameterSerializer(serializers.HyperlinkedModelSerializer):
    previous_plugin_piping_id = serializers.ReadOnlyField(
        source='plugin_piping.previous_id')
    plugin_piping_id = serializers.ReadOnlyField(source='plugin_piping.id')
    plugin_id = serializers.ReadOnlyField(source='plugin_piping.plugin_id')
    plugin_name = serializers.ReadOnlyField(source='plugin_param.plugin.name')
    param_id = serializers.ReadOnlyField(source='plugin_param.id')
    param_name = serializers.ReadOnlyField(source='plugin_param.name')
    type = serializers.SerializerMethodField()
    plugin_piping = serializers.HyperlinkedRelatedField(view_name='pluginpiping-detail',
                                                   read_only=True)
    plugin_param = serializers.HyperlinkedRelatedField(view_name='pluginparameter-detail',
                                                       read_only=True)

    class Meta:
        model = DefaultPipingStrParameter
        fields = ('url', 'id', 'value', 'type', 'plugin_piping_id',
                  'previous_plugin_piping_id', 'param_name', 'param_id', 'plugin_piping',
                  'plugin_name', 'plugin_id', 'plugin_param')

    @staticmethod
    def get_type(obj):
        return obj.plugin_param.type

    @collection_serializer_is_valid
    def is_valid(self, raise_exception=False):
        """
        Overriden to generate a properly formatted message for validation errors.
        """
        return super(DefaultPipingStrParameterSerializer, self).is_valid(
            raise_exception=raise_exception)


class DefaultPipingIntParameterSerializer(serializers.HyperlinkedModelSerializer):
    previous_plugin_piping_id = serializers.ReadOnlyField(
        source='plugin_piping.previous_id')
    plugin_piping_id = serializers.ReadOnlyField(source='plugin_piping.id')
    plugin_id = serializers.ReadOnlyField(source='plugin_piping.plugin_id')
    plugin_name = serializers.ReadOnlyField(source='plugin_param.plugin.name')
    param_id = serializers.ReadOnlyField(source='plugin_param.id')
    param_name = serializers.ReadOnlyField(source='plugin_param.name')
    type = serializers.SerializerMethodField()
    plugin_piping = serializers.HyperlinkedRelatedField(view_name='pluginpiping-detail',
                                                   read_only=True)
    plugin_param = serializers.HyperlinkedRelatedField(view_name='pluginparameter-detail',
                                                       read_only=True)

    class Meta:
        model = DefaultPipingIntParameter
        fields = ('url', 'id', 'value', 'type', 'plugin_piping_id',
                  'previous_plugin_piping_id', 'param_name', 'param_id', 'plugin_piping',
                  'plugin_name', 'plugin_id', 'plugin_param')

    @staticmethod
    def get_type(obj):
        return obj.plugin_param.type

    @collection_serializer_is_valid
    def is_valid(self, raise_exception=False):
        """
        Overriden to generate a properly formatted message for validation errors.
        """
        return super(DefaultPipingIntParameterSerializer, self).is_valid(
            raise_exception=raise_exception)


class DefaultPipingFloatParameterSerializer(serializers.HyperlinkedModelSerializer):
    previous_plugin_piping_id = serializers.ReadOnlyField(
        source='plugin_piping.previous_id')
    plugin_piping_id = serializers.ReadOnlyField(source='plugin_piping.id')
    plugin_id = serializers.ReadOnlyField(source='plugin_piping.plugin_id')
    plugin_name = serializers.ReadOnlyField(source='plugin_param.plugin.name')
    param_id = serializers.ReadOnlyField(source='plugin_param.id')
    param_name = serializers.ReadOnlyField(source='plugin_param.name')
    type = serializers.SerializerMethodField()
    plugin_piping = serializers.HyperlinkedRelatedField(view_name='pluginpiping-detail',
                                                   read_only=True)
    plugin_param = serializers.HyperlinkedRelatedField(view_name='pluginparameter-detail',
                                                       read_only=True)

    class Meta:
        model = DefaultPipingFloatParameter
        fields = ('url', 'id', 'value', 'type', 'plugin_piping_id',
                  'previous_plugin_piping_id', 'param_name', 'param_id', 'plugin_piping',
                  'plugin_name', 'plugin_id', 'plugin_param')

    @staticmethod
    def get_type(obj):
        return obj.plugin_param.type

    @collection_serializer_is_valid
    def is_valid(self, raise_exception=False):
        """
        Overriden to generate a properly formatted message for validation errors.
        """
        return super(DefaultPipingFloatParameterSerializer, self).is_valid(
            raise_exception=raise_exception)


class DefaultPipingBoolParameterSerializer(serializers.HyperlinkedModelSerializer):
    previous_plugin_piping_id = serializers.ReadOnlyField(
        source='plugin_piping.previous_id')
    plugin_piping_id = serializers.ReadOnlyField(source='plugin_piping.id')
    plugin_id = serializers.ReadOnlyField(source='plugin_piping.plugin_id')
    plugin_name = serializers.ReadOnlyField(source='plugin_param.plugin.name')
    param_id = serializers.ReadOnlyField(source='plugin_param.id')
    param_name = serializers.ReadOnlyField(source='plugin_param.name')
    type = serializers.SerializerMethodField()
    plugin_piping = serializers.HyperlinkedRelatedField(view_name='pluginpiping-detail',
                                                   read_only=True)
    plugin_param = serializers.HyperlinkedRelatedField(view_name='pluginparameter-detail',
                                                       read_only=True)

    class Meta:
        model = DefaultPipingBoolParameter
        fields = ('url', 'id', 'value', 'type', 'plugin_piping_id',
                  'previous_plugin_piping_id', 'param_name', 'param_id', 'plugin_piping',
                  'plugin_name', 'plugin_id', 'plugin_param')

    @staticmethod
    def get_type(obj):
        return obj.plugin_param.type

    @collection_serializer_is_valid
    def is_valid(self, raise_exception=False):
        """
        Overriden to generate a properly formatted message for validation errors.
        """
        return super(DefaultPathParameterSerializer, self).is_valid(
            raise_exception=raise_exception)

=======
>>>>>>> ec19b618

DEFAULT_PARAMETER_SERIALIZERS = {'string': DefaultStrParameterSerializer,
                                 'integer': DefaultIntParameterSerializer,
                                 'float': DefaultFloatParameterSerializer,
                                 'boolean': DefaultBoolParameterSerializer,
                                 'path': DefaultPathParameterSerializer}<|MERGE_RESOLUTION|>--- conflicted
+++ resolved
@@ -2,11 +2,8 @@
 from rest_framework import serializers
 
 from collectionjson.services import collection_serializer_is_valid
-<<<<<<< HEAD
 from collectionjson.fields import ItemLinkField
 from plugininstances.models import PluginInstance
-=======
->>>>>>> ec19b618
 from .models import Plugin, PluginParameter
 from .models import ComputeResource
 from .models import DefaultFloatParameter, DefaultIntParameter, DefaultBoolParameter
@@ -162,7 +159,6 @@
         model = PluginParameter
         fields = ('url', 'id', 'name', 'type', 'optional', 'default',
                   'flag', 'action', 'help', 'plugin')
-<<<<<<< HEAD
 
     def get_default(self, obj):
         """
@@ -268,8 +264,6 @@
     @staticmethod
     def get_type(obj):
         return obj.plugin_param.type
-=======
->>>>>>> ec19b618
 
     def get_default(self, obj):
         """
@@ -277,7 +271,6 @@
         """
         return obj.get_default()
 
-<<<<<<< HEAD
 class PipelineSerializer(serializers.HyperlinkedModelSerializer):
     plugin_id_tree = serializers.JSONField(write_only=True, required=False)
     plugin_inst_id = serializers.IntegerField(min_value=1, write_only=True,
@@ -295,18 +288,6 @@
         fields = ('url', 'id', 'name', 'locked', 'authors', 'category', 'description',
                   'plugin_id_tree', 'plugin_inst_id', 'owner_username', 'plugins',
                   'plugin_pipings', 'default_parameters', 'instances')
-=======
-
-class DefaultStrParameterSerializer(serializers.HyperlinkedModelSerializer):
-    param_name = serializers.ReadOnlyField(source='plugin_param.name')
-    type = serializers.ReadOnlyField(source='plugin_param.type')
-    plugin_param = serializers.HyperlinkedRelatedField(view_name='pluginparameter-detail',
-                                                       read_only=True)
-
-    class Meta:
-        model = DefaultStrParameter
-        fields = ('url', 'id', 'param_name', 'value', 'type', 'plugin_param')
->>>>>>> ec19b618
 
     @collection_serializer_is_valid
     def is_valid(self, raise_exception=False):
@@ -335,8 +316,6 @@
         return super(DefaultIntParameterSerializer, self).is_valid(
             raise_exception=raise_exception)
 
-
-<<<<<<< HEAD
     def validate_plugin_inst_id(self, plugin_inst_id):
         """
         Overriden to validate the plugin instance id.
@@ -518,13 +497,6 @@
         except (ValueError, Exception) as e:
             raise serializers.ValidationError(e)
         return tree_dict
-=======
-class DefaultFloatParameterSerializer(serializers.HyperlinkedModelSerializer):
-    param_name = serializers.ReadOnlyField(source='plugin_param.name')
-    type = serializers.ReadOnlyField(source='plugin_param.type')
-    plugin_param = serializers.HyperlinkedRelatedField(view_name='pluginparameter-detail',
-                                                       read_only=True)
->>>>>>> ec19b618
 
     class Meta:
         model = DefaultFloatParameter
@@ -576,7 +548,6 @@
         return super(DefaultPathParameterSerializer, self).is_valid(
             raise_exception=raise_exception)
 
-<<<<<<< HEAD
     class Meta:
         model = PluginPiping
         fields = ('url', 'id', 'plugin_id', 'pipeline_id', 'previous_id', 'previous',
@@ -714,8 +685,6 @@
         return super(DefaultPathParameterSerializer, self).is_valid(
             raise_exception=raise_exception)
 
-=======
->>>>>>> ec19b618
 
 DEFAULT_PARAMETER_SERIALIZERS = {'string': DefaultStrParameterSerializer,
                                  'integer': DefaultIntParameterSerializer,
