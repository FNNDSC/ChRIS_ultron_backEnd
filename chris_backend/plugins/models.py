--- conflicted
+++ resolved
@@ -24,16 +24,11 @@
 
 STATUS_TYPES = ['started', 'finishedSuccessfully', 'finishedWithError']
 
-<<<<<<< HEAD
-
-
 class ComputeResource(models.Model):
     compute_resource_identifier = models.CharField(max_length=100)
 
     def __str__(self):
         return str(self.id)
-=======
->>>>>>> 3ec9ea1d
 
 class Plugin(models.Model):
     # default minimum resource limits inserted at registration time
@@ -54,11 +49,8 @@
     documentation = models.CharField(max_length=800, blank=True)
     license = models.CharField(max_length=50, blank=True)
     version = models.CharField(max_length=10, blank=True)
-<<<<<<< HEAD
     compute_resource = models.ForeignKey(ComputeResource, on_delete=models.CASCADE,
                         related_name='plugins')
-=======
->>>>>>> 3ec9ea1d
     min_gpu_limit = models.IntegerField(null=True)
     max_gpu_limit = models.IntegerField(null=True)
     min_number_of_workers = models.IntegerField(null=True, default=1)
@@ -115,11 +107,8 @@
                                  related_name='next')
     plugin = models.ForeignKey(Plugin, on_delete=models.CASCADE, related_name='instances')
     owner = models.ForeignKey('auth.User')
-<<<<<<< HEAD
     compute_resource = models.ForeignKey(ComputeResource, on_delete=models.CASCADE, 
                                     related_name='plugin_instance')
-=======
->>>>>>> 3ec9ea1d
     cpu_limit = CPUField(null=True)
     memory_limit = MemoryField(null=True)
     number_of_workers = models.IntegerField(null=True)
