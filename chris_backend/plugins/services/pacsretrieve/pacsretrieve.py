--- conflicted
+++ resolved
@@ -112,9 +112,7 @@
         print('Receiving data.')
         
         # wait for files to arrive!
-        timer = 0 # 30mn
-
-        print('Receiving data.')
+        timer = 0
 
         while timer < 100: # 1h
             for path in path_dict[:]:
@@ -137,13 +135,6 @@
 
             time.sleep( 1 )
             timer += 1
-<<<<<<< HEAD
-
-        print('\nDone.')
-
-
-=======
->>>>>>> edd3a8b9
 
         print('Done.')
 
