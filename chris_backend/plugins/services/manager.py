--- conflicted
+++ resolved
@@ -19,16 +19,11 @@
     django.setup()
 
 from django.utils import timezone
-<<<<<<< HEAD
-from plugins.models import Plugin, PluginParameter, TYPES, PLUGIN_TYPE_CHOICES, STATUS_TYPES
-from plugins.models import ComputeResource
-=======
 from plugins.models import Plugin, PluginParameter
->>>>>>> 3ec9ea1d
 from plugins.models import TYPES, PLUGIN_TYPE_CHOICES, STATUS_TYPES
 from plugins.fields import CPUInt, MemoryInt
 from plugins.services import charm
-
+from plugins.models import ComputeResource
 
 class PluginManager(object):
     def __init__(self):
@@ -124,15 +119,10 @@
         plugin.category      = app_repr['category']
         plugin.description   = app_repr['description']
         plugin.documentation = app_repr['documentation']
-<<<<<<< HEAD
         plugin.license = app_repr['license']
         plugin.version = app_repr['version']
         plugin.compute_resource = ComputeResource.objects.get(compute_resource_identifier=
                                                             compute_resource_identifier)
-=======
-        plugin.license       = app_repr['license']
-        plugin.version       = app_repr['version']
->>>>>>> 3ec9ea1d
         plugin.max_cpu_limit         = self.insert_default(max_cpu_limit, CPUInt(Plugin.maxint))
         plugin.min_cpu_limit         = self.insert_default(min_cpu_limit,
                                                            Plugin.defaults['cpu_limit'])
