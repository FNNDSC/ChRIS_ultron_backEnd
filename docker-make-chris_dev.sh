--- conflicted
+++ resolved
@@ -45,12 +45,8 @@
 docker-compose exec chris_dev python manage.py createsuperuser
 docker-compose exec chris_dev python manage.py createsuperuser
 
-<<<<<<< HEAD
-echo "9-Restarting Djando development server in interactive mode ..."
-=======
 echo "9-Restarting Django development server in interactive mode ..."
->>>>>>> 191e7705
 docker-compose stop chris_dev
 docker-compose rm -f chris_dev
 docker-compose run --service-ports chris_dev
-echo " "+echo " "
