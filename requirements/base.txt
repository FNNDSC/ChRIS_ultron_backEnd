--- conflicted
+++ resolved
@@ -4,13 +4,5 @@
 django-cors-middleware==1.3.1
 mysqlclient==1.3.9
 docker==2.1.0
-<<<<<<< HEAD
 pfurl==1.2.7
-pytz==2016.7
-# tmp for pacs* plugins (until hooks to run in dock)
-pypx==0.4
-=======
-pman==0.12.7
-pudb==2016.2
-pytz==2016.7
->>>>>>> 88d7fdf4
+pytz==2016.7